# NASA EO-Metadata-Tools Python interface for the Common Metadata Repository (CMR)
#
#     https://cmr.earthdata.nasa.gov/search/site/docs/search/api.html
#
# Copyright (c) 2020 United States Government as represented by the Administrator
# of the National Aeronautics and Space Administration. All Rights Reserved.
#
# Licensed under the Apache License, Version 2.0 (the "License");
# you may not use this file except in compliance with the License.
# You may obtain a copy of the License at
#
#     http://www.apache.org/licenses/LICENSE-2.0
#
# Unless required by applicable law or agreed to in writing, software distributed
# under the License is distributed on an "AS IS" BASIS, WITHOUT WARRANTIES OR
# CONDITIONS OF ANY KIND, either express or implied. See the License for the
# specific language governing permissions and limitations under the License.

"""
date 2020-11-05
since 0.0
"""

import json
import urllib.parse
import urllib.request

def get_local_ip():
    """Rewrite this stub, it is used in code not checked in yet """
    return '127.0.0.1'

def value_to_param(key, value):
    """
    Convert a key value pair into a URL parameter pair
    """
    value = str(value)
    encoded_key = urllib.parse.quote(key)
    encoded_value = urllib.parse.quote(value)
    result = encoded_key + "=" + encoded_value
    return result

def expand_parameter_to_parameters(key, parameter):
    """
    Convert a list of values into a list of URL parameters
    """
    result = []
    if isinstance(parameter, list):
        for item in parameter:
            param = value_to_param(key, item)
            result.append(param)
    else:
        value = str(parameter)
        encoded_key = urllib.parse.quote(key)
        encoded_value = urllib.parse.quote(value)
        result.append(encoded_key + "=" + encoded_value)
    return result

def expand_query_to_parameters(query=None):
    """ Convert a dictionary to URL parameters """
    params = []
    if query is None:
        return ""
    keys = sorted(query.keys())
    for key in keys:
        value = query[key]
        params = params + expand_parameter_to_parameters(key, value)
    return "&".join(params)

def apply_headers_to_request(req, headers):
    """Apply a headers to a urllib request object """
    if headers is not None and req is not None:
        for key in headers:
            value = headers[key]
            if value is not None and len(value)>0:
                req.add_header(key, value)

def transform_results(results, keys_of_interest):
    """
    Take a list of results and convert them to a multi valued dictionary. The
    real world use case is to take values from a list of collections and pass
    them to a granule search.

    [{key1:value1},{key1:value2},...] -> {"key1": [value1,value2]} ->
        &key1=value1&key1=value2 ( via expand_query_to_parameters() )
    """
    params = {}
    for item in results:
        for key in keys_of_interest:
            if key in item:
                value = item[key]
                if key in params:
                    params[key].append(value)
                else:
                    params[key] = [value]
    return params

def config_to_header(config, source_key, headers, destination_key=None, default=None):
    """
    Copy a value in the config into a header dictionary for use by urllib. Written
    to reduce boiler plate code

    config[key] -> [or default] -> [rename] -> headers[key]

    Parameters:
        config(dictionary): where to look for values
        source_key(string): name if configuration in config
        headers(dictionary): where to copy values to
        destination_key(string): name of key to save to in headers
        default(string): value to use if value can not be found in config
    """
<<<<<<< HEAD
    if config is None:
        config = {}
=======
    config = config if isinstance(config, dict) else {}
>>>>>>> 930fdf29
    if destination_key is None:
        destination_key = source_key
    value = config.get(source_key, default)
    if destination_key is not None and value is not None:
        if headers is None:
            headers = {}
        headers[destination_key] = value
    return headers

def post(url, body, accept=None, headers=None):
    """
    Make a basic HTTP call to CMR using the POST action
    Parameters:
        url (string): resource to get
        body (dictionary): parameters to send, or string if raw text to be sent
        accept (string): encoding of the returned data, some form of json is expected
        client_id (string): name of the client making the (not python or curl)
        headers (dictionary): HTTP headers to apply
    """
    if isinstance(body, str):
        #JSON string or other such text passed in"
        data = body
    else:
        # Do not use the standard url encoder `urllib.parse.urlencode(body)` for
        # the body/data because it can not handle repeating values as required
        # by CMR. For example: `{'entry_title': ['2', '3']}` must become
        # `entry_title=2&entry_title=3` not `entry_title=[2, 3]`
        data = expand_query_to_parameters(body)
    data = data.encode('utf-8')
    req = urllib.request.Request(url, data)
    if accept is not None:
        apply_headers_to_request(req, {'Accept': accept})
    apply_headers_to_request(req, headers)
    try:
        resp = urllib.request.urlopen(req)
        response = resp.read()
        raw_response = response.decode('utf-8')
        if resp.status == 200:
            obj_json = json.loads(raw_response)
            head_list = {}
            for head in resp.getheaders():
                head_list[head[0]] = head[1]
            obj_json['http-headers'] = head_list
        elif resp.status == 204:
            obj_json = {}
            head_list = {}
            for head in resp.getheaders():
                head_list[head[0]] = head[1]
            obj_json['http-headers'] = head_list
        else:
            if raw_response.startswith("{") and raw_response.endswith("}"):
                return json.loads(raw_response)
            return raw_response
        return obj_json
    except urllib.error.HTTPError as exception:
        raw_response = exception.read()
        obj_json = json.loads(raw_response)
        obj_json['code'] = exception.code
        obj_json['reason'] = exception.reason
        return obj_json<|MERGE_RESOLUTION|>--- conflicted
+++ resolved
@@ -108,12 +108,7 @@
         destination_key(string): name of key to save to in headers
         default(string): value to use if value can not be found in config
     """
-<<<<<<< HEAD
-    if config is None:
-        config = {}
-=======
     config = config if isinstance(config, dict) else {}
->>>>>>> 930fdf29
     if destination_key is None:
         destination_key = source_key
     value = config.get(source_key, default)
