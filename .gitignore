--- conflicted
+++ resolved
@@ -138,11 +138,8 @@
 cython_debug/
 # IDE
 .idea/
-<<<<<<< HEAD
 
 # Other things
 .swp
 .off
-.backup
-=======
->>>>>>> 930fdf29
+.backup